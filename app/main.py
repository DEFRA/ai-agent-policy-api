from contextlib import asynccontextmanager
from logging import getLogger

from fastapi import FastAPI

from app.common.mongo import get_mongo_client
from app.common.tracing import TraceIdMiddleware
from app.example.router import router as example_router
from app.health.router import router as health_router
from app.policy.router import router as policy_router

#from app.utils.storage import store_documents

logger = getLogger(__name__)


@asynccontextmanager
async def lifespan(_: FastAPI):
    # Startup
    client = await get_mongo_client()
    logger.info("MongoDB client connected")
<<<<<<< HEAD
    print("Yielding")
=======
#    question_store, answer_store = await store_documents()
>>>>>>> dadd774b
    yield
    # Shutdown
    print("Exiting")

    if client:
        await client.close()
        logger.info("MongoDB client closed")


app = FastAPI(lifespan=lifespan)

# Setup middleware
app.add_middleware(TraceIdMiddleware)

# Setup Routes
app.include_router(health_router)
app.include_router(example_router)
app.include_router(policy_router)<|MERGE_RESOLUTION|>--- conflicted
+++ resolved
@@ -19,11 +19,7 @@
     # Startup
     client = await get_mongo_client()
     logger.info("MongoDB client connected")
-<<<<<<< HEAD
     print("Yielding")
-=======
-#    question_store, answer_store = await store_documents()
->>>>>>> dadd774b
     yield
     # Shutdown
     print("Exiting")
